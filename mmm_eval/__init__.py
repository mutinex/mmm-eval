"""mmm-eval: A unified evaluation framework for Media Mix Models (MMMs).

This package provides a standardized interface for evaluating different MMM frameworks
including Meridian, PyMC, Robyn, and LightweightMMM.
"""

__version__ = "0.1.0"
__author__ = "King Kang and the Jungle Boys"
__email__ = "your.email@example.com"

# Core functionality
# Adapters
from .adapters import (
<<<<<<< HEAD
    get_adapter,
=======
>>>>>>> 51e2507c
    PyMCAdapter,
    get_adapter,
)
from .core.evaluator import evaluate_framework
from .core.results import EvaluationResults

# Data utilities
<<<<<<< HEAD
from .data.loaders import load_csv, load_from_database, DataLoader, load_data

#
from .configs import (
    save_config,
    load_config,
    PyMCConfig,
    EvalConfig,
    Config,
    PyMCConfigRehydrator,
)

=======
from .data import (
    DataLoader,
    DataPipeline,
    DataProcessor,
    DataValidator,
)
>>>>>>> 51e2507c

__all__ = [
    # Core API
    "evaluate_framework",
    "EvaluationResults",
    # Metrics
    "mape",
    "rmse",
    "mae",
    "r_squared",
    "symmetric_mape",
    # Adapters
    "get_adapter",
    "PyMCAdapter",
    # Data utilities
    "DataLoader",
<<<<<<< HEAD
    "PyMCConfig",
    "EvalConfig",
    "Config",
    "PyMCConfigRehydrator",
    "load_config",
    "save_config",
    "load_data",
=======
    "DataProcessor",
    "DataValidator",
    "DataPipeline",
>>>>>>> 51e2507c
]<|MERGE_RESOLUTION|>--- conflicted
+++ resolved
@@ -11,10 +11,6 @@
 # Core functionality
 # Adapters
 from .adapters import (
-<<<<<<< HEAD
-    get_adapter,
-=======
->>>>>>> 51e2507c
     PyMCAdapter,
     get_adapter,
 )
@@ -22,27 +18,13 @@
 from .core.results import EvaluationResults
 
 # Data utilities
-<<<<<<< HEAD
-from .data.loaders import load_csv, load_from_database, DataLoader, load_data
-
-#
-from .configs import (
-    save_config,
-    load_config,
-    PyMCConfig,
-    EvalConfig,
-    Config,
-    PyMCConfigRehydrator,
-)
-
-=======
 from .data import (
     DataLoader,
     DataPipeline,
     DataProcessor,
     DataValidator,
 )
->>>>>>> 51e2507c
+from .configs import PyMCConfig, EvalConfig, PyMCConfigRehydrator
 
 __all__ = [
     # Core API
@@ -59,17 +41,10 @@
     "PyMCAdapter",
     # Data utilities
     "DataLoader",
-<<<<<<< HEAD
-    "PyMCConfig",
-    "EvalConfig",
-    "Config",
-    "PyMCConfigRehydrator",
-    "load_config",
-    "save_config",
-    "load_data",
-=======
     "DataProcessor",
     "DataValidator",
     "DataPipeline",
->>>>>>> 51e2507c
+    "PyMCConfig",
+    "EvalConfig",
+    "PyMCConfigRehydrator",
 ]