"""
mmm-eval: A unified evaluation framework for Media Mix Models (MMMs).

This package provides a standardized interface for evaluating different MMM frameworks
including Meridian, PyMC, Robyn, and LightweightMMM.
"""

__version__ = "0.1.0"
__author__ = "King Kang and the Jungle Boys"
__email__ = "your.email@example.com"

# Core functionality
from .core.evaluator import evaluate_framework
from .core.results import EvaluationResults
<<<<<<< HEAD
=======
from .adapters.base import BaseAdapter
>>>>>>> 1a818827

# Metrics
from .metrics.accuracy import mape, rmse, mae, r_squared, symmetric_mape

# Adapters
from .adapters import (
    get_adapter,
    MeridianAdapter,
    PyMCAdapter,
)

# Data utilities
from .data.loaders import load_csv, load_from_database, DataLoader

__all__ = [
    # Core API
    "evaluate_framework",
    "EvaluationResults",
    # Metrics
    "mape",
    "rmse",
    "mae",
    "r_squared",
    "symmetric_mape",
    # Adapters
    "get_adapter",
    "MeridianAdapter",
    "PyMCAdapter",
    # Data utilities
    "load_csv",
    "load_from_database",
    "DataLoader",
]<|MERGE_RESOLUTION|>--- conflicted
+++ resolved
@@ -12,10 +12,7 @@
 # Core functionality
 from .core.evaluator import evaluate_framework
 from .core.results import EvaluationResults
-<<<<<<< HEAD
-=======
 from .adapters.base import BaseAdapter
->>>>>>> 1a818827
 
 # Metrics
 from .metrics.accuracy import mape, rmse, mae, r_squared, symmetric_mape
