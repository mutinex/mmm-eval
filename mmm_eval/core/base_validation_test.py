--- conflicted
+++ resolved
@@ -92,15 +92,10 @@
 
         """
         logger.info(f"Splitting data into train and test sets for {self.test_name} test")
-<<<<<<< HEAD
-        train_idx, test_idx = split_timeseries_data(data, ValidationTestConstants.TRAIN_TEST_SPLIT_TEST_PROPORTION,
-                                                    date_column=self.date_column)
-=======
 
         train_idx, test_idx = split_timeseries_data(
             data, ValidationTestConstants.TRAIN_TEST_SPLIT_TEST_PROPORTION, date_column=self.date_column
         )
->>>>>>> f8ec8c44
         return data[train_idx], data[test_idx]
 
     def _split_data_time_series_cv(self, data: pd.DataFrame) -> list[tuple[np.ndarray, np.ndarray]]:
@@ -115,32 +110,6 @@
         """
         logger.info(f"Splitting data into train and test sets for {self.test_name} test")
 
-<<<<<<< HEAD
-        return list(split_timeseries_cv(data, ValidationTestConstants.N_SPLITS, ValidationTestConstants.TIME_SERIES_CROSS_VALIDATION_TEST_SIZE,
-                                        date_column=self.date_column))
-
-
-def split_timeseries_data(data: pd.DataFrame, test_proportion: float, date_column: str) -> tuple[np.ndarray, np.ndarray]:
-    """
-    Split data globally based on date, without grouping.
-    """
-    sorted_dates = sorted(data[date_column].unique())
-    split_idx = int(len(sorted_dates) * (1 - test_proportion))
-    cutoff = sorted_dates[split_idx]
-
-    train_mask = data[date_column] < cutoff
-    test_mask = data[date_column] >= cutoff
-
-    return train_mask, test_mask
-
-
-# TODO: add logic to ensure there's actually enough data to satisfy splits
-def split_timeseries_cv(data: pd.DataFrame, n_splits: int, test_size: int, date_column: str) -> tuple[np.ndarray, np.ndarray]:
-    """
-    Generator yielding train/test masks for rolling CV, globally based on date.
-
-    This simulates monthly refreshes in the case where the data is at a weekly frequency.
-=======
         return list(
             split_timeseries_cv(
                 data,
@@ -197,16 +166,10 @@
     Yields:
         integer masks corresponding training and test set indices.
 
->>>>>>> f8ec8c44
     """
     sorted_dates = sorted(data[date_column].unique())
     n_dates = len(sorted_dates)
 
-<<<<<<< HEAD
-    for i in range(n_splits):
-        test_end = n_dates - i * test_size
-        test_start = n_dates - (i+1) * test_size
-=======
     # assuming the minimum training set size allowable is equal to `test_size`, ensure there's
     # enough data temporally to do the splits
     n_required_dates = test_size * (n_splits + 1)
@@ -221,7 +184,6 @@
     for i in range(n_splits):
         test_end = n_dates - i * test_size
         test_start = n_dates - (i + 1) * test_size
->>>>>>> f8ec8c44
         test_dates = sorted_dates[test_start:test_end]
         train_dates = sorted_dates[:test_start]
 
