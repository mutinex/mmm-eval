--- conflicted
+++ resolved
@@ -1,23 +1,13 @@
 """Data loading and processing utilities."""
 
-<<<<<<< HEAD
-from .loaders import load_csv, load_from_database, DataLoader, load_data
-from .synth_data_generator import generate_data
-=======
 from .loaders import DataLoader
 from .pipeline import DataPipeline
 from .processor import DataProcessor
 from .validation import DataValidator
->>>>>>> 51e2507c
 
 __all__ = [
     "DataLoader",
-<<<<<<< HEAD
-    "load_data",
-    "generate_data",
-=======
     "DataProcessor",
     "DataValidator",
     "DataPipeline",
->>>>>>> 51e2507c
 ]