--- conflicted
+++ resolved
@@ -2,10 +2,6 @@
 
 from pydantic import (
     Field,
-<<<<<<< HEAD
-    ValidationInfo,
-=======
->>>>>>> 8d0efb36
     computed_field,
     field_validator,
 )
@@ -25,17 +21,6 @@
 
     pymc_model_config: PyMCModelSchema = Field(..., description="Model configuration")
     fit_config: PyMCFitSchema = Field(..., description="Fit configuration")
-<<<<<<< HEAD
-    revenue_column: str = Field(..., description="Column containing the revenue variable")
-    response_column: str | None = Field(None, description="Column containing the response variable")
-
-    @field_validator("response_column")
-    @classmethod
-    def validate_response_column_field(cls, v: str | None, info: ValidationInfo) -> str:
-        """Validate and set response column default."""
-        return validate_response_column(v, info)
-=======
->>>>>>> 8d0efb36
 
     @computed_field
     @property
