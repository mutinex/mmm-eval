--- conflicted
+++ resolved
@@ -11,7 +11,6 @@
 from pymc_marketing.mmm import MMM
 
 from mmm_eval.adapters.base import BaseAdapter
-<<<<<<< HEAD
 from mmm_eval.configs import PyMCConfig
 
 
@@ -25,73 +24,15 @@
         self.fit_config = self.config.fit_config.config
         self.target_column = self.config.target_column
         self.response_col = self.config.response_column
-=======
-from mmm_eval.adapters.experimental.schemas import PyMCConfigSchema
 
-logger = logging.getLogger(__name__)
-logging.basicConfig(level=logging.INFO)
-
-
-class PyMCAdapter(BaseAdapter):
-    def __init__(self, config: dict):
-        """Initialize the PyMCAdapter.
-
-        Args:
-            config: Dictionary containing the configuration for the PyMCAdapter adhering
-                to the PyMCConfigSchema.
-
-        """
-        super().__init__(config)
-        PyMCConfigSchema.model_validate(config)
-
-        # copy config to avoid mutating the original
-        config = config.copy()
-
-        self.date_col = config["date_column"]
-        self.channel_spend_cols = config["channel_columns"]
-
-        # Pop out items that are not needed for MMM constructor
-        self.response_col = config.pop("response_column")
-        self.revenue_col = config.pop("revenue_column")
-        self.fit_kwargs = config.pop("fit_kwargs", {})
-
-        # Everything else is passed to MMM constructor
-        self.model_kwargs = config
->>>>>>> 51e2507c
-
-        # initialise fields set in `fit`
         self.model = None
         self.trace = None
         self._channel_roi_df = None
 
-    def fit(self, data: pd.DataFrame) -> None:
-        """Fit the model to data.
-
-        Args:
-            data: DataFrame containing the training data adhering to the PyMCInputDataSchema.
-
-        """
-        # TODO: this may be redundant after an upstream schema check, remove if so
-        _check_columns_in_data(
-            data,
-            [
-                self.date_col,
-                self.channel_spend_cols,
-                self.response_col,
-                self.revenue_col,
-            ],
-        )
-
-<<<<<<< HEAD
     def fit(self, data: pd.DataFrame, metadata: dict = None):
         """Fit the model and compute ROIs."""
         X = data.drop(columns=[self.target_column])
         y = data[self.target_column]
-=======
-        X = data.drop(columns=[self.response_col, self.revenue_col])
-        y = data[self.response_col]
-        # assert isinstance(y, pd.Series), f"Expected Series, got {type(y)}"
->>>>>>> 51e2507c
 
         self.model = MMM(**self.model_config)
         self.trace = self.model.fit(X=X, y=y, **self.fit_config)
