--- conflicted
+++ resolved
@@ -37,53 +37,34 @@
         self.trace = None
         self._channel_roi_df = None
 
-<<<<<<< HEAD
     def fit(self, data: pd.DataFrame) -> None:
-        """Fit the model to data.
+        """Fit the model and compute ROIs.
 
         Args:
             data: DataFrame containing the training data adhering to the PyMCInputDataSchema.
-
-        """
-        # TODO: this may be redundant after an upstream schema check, remove if so
-        _check_columns_in_data(
-            data,
-            [
-                self.date_col,
-                self.channel_spend_cols,
-                self.response_col,
-                self.revenue_col,
-            ],
-        )
-
-        # Identify channel spend columns that sum to zero
+        """
+
+        # Identify channel spend columns that sum to zero and remove them from modelling.
+        # We cannot reliabily make any prediction based on these channels when making
+        # predictions on new data.
         channel_spend_data = data[self.channel_spend_cols]
         zero_spend_channels = channel_spend_data.columns[channel_spend_data.sum() == 0].tolist()
         
-        # TODO: ensure that these columns are also removed from the channel names passed to
-        # MMM constructor
         if zero_spend_channels:
             logger.info(f"Dropping channels with zero spend: {zero_spend_channels}")
-            # Remove zero-spend channels from the list
+            # Remove zero-spend channels from the list passed to the MMM constructor
             self.channel_spend_cols = [
                 col for col in self.channel_spend_cols 
                 if col not in zero_spend_channels
             ]
             self.model_kwargs["channel_columns"] = self.channel_spend_cols
-            # Drop these columns from the data
             data = data.drop(columns=zero_spend_channels)
 
         X = data.drop(columns=[self.response_col, self.revenue_col])
         y = data[self.response_col]
-=======
-    def fit(self, data: pd.DataFrame):
-        """Fit the model and compute ROIs."""
-        X = data.drop(columns=[self.response_column])
-        y = data[self.response_column]
->>>>>>> b977d4e6
-
-        self.model = MMM(**self.model_config)
-        self.trace = self.model.fit(X=X, y=y, **self.fit_config)
+
+        self.model = MMM(**self.model_kwargs)
+        self.trace = self.model.fit(X=X, y=y, **self.fit_kwargs)
 
         self._channel_roi_df = self._compute_channel_contributions(data)
         self.is_fitted = True
