"""Adapters for different MMM frameworks."""

<<<<<<< HEAD
from typing import Dict, Any, Optional
import pandas as pd
from .pymc import PyMCAdapter
=======
from typing import Any
>>>>>>> 51e2507c

from .base import BaseAdapter
from .experimental.pymc import PyMCAdapter

# Registry of available adapters
<<<<<<< HEAD
ADAPTER_REGISTRY = {
=======
ADAPTER_REGISTRY: dict[str, type[BaseAdapter]] = {
>>>>>>> 51e2507c
    "pymc-marketing": PyMCAdapter,
}


<<<<<<< HEAD
def get_adapter(
    framework: str, data: pd.DataFrame, config: Optional[Dict[str, Any]] = None
):
    """
    Get an adapter instance for the specified framework.

    Args:
        framework: Name of the MMM framework
        data: Input data to run the model on
        config: Framework-specific configuration
=======
def get_adapter(framework: str, config: dict[str, Any] | None = None) -> BaseAdapter:
    """Get an adapter instance for the specified framework.

    Args:
        framework: Name of the framework
        config: Configuration dictionary
>>>>>>> 51e2507c

    Returns:
        Adapter instance

    Raises:
        ValueError: If framework is not supported

    """
    if framework not in ADAPTER_REGISTRY:
        raise ValueError(f"Unsupported framework: {framework}. Available: {list(ADAPTER_REGISTRY.keys())}")

    adapter_class = ADAPTER_REGISTRY[framework]
<<<<<<< HEAD
    return adapter_class(config, data)
=======
    return adapter_class(config or {})
>>>>>>> 51e2507c


__all__ = [
    "PyMCAdapter",
    "get_adapter",
    "ADAPTER_REGISTRY",
]<|MERGE_RESOLUTION|>--- conflicted
+++ resolved
@@ -1,27 +1,18 @@
 """Adapters for different MMM frameworks."""
 
-<<<<<<< HEAD
 from typing import Dict, Any, Optional
 import pandas as pd
 from .pymc import PyMCAdapter
-=======
-from typing import Any
->>>>>>> 51e2507c
 
 from .base import BaseAdapter
 from .experimental.pymc import PyMCAdapter
 
 # Registry of available adapters
-<<<<<<< HEAD
 ADAPTER_REGISTRY = {
-=======
-ADAPTER_REGISTRY: dict[str, type[BaseAdapter]] = {
->>>>>>> 51e2507c
     "pymc-marketing": PyMCAdapter,
 }
 
 
-<<<<<<< HEAD
 def get_adapter(
     framework: str, data: pd.DataFrame, config: Optional[Dict[str, Any]] = None
 ):
@@ -32,14 +23,6 @@
         framework: Name of the MMM framework
         data: Input data to run the model on
         config: Framework-specific configuration
-=======
-def get_adapter(framework: str, config: dict[str, Any] | None = None) -> BaseAdapter:
-    """Get an adapter instance for the specified framework.
-
-    Args:
-        framework: Name of the framework
-        config: Configuration dictionary
->>>>>>> 51e2507c
 
     Returns:
         Adapter instance
@@ -52,11 +35,7 @@
         raise ValueError(f"Unsupported framework: {framework}. Available: {list(ADAPTER_REGISTRY.keys())}")
 
     adapter_class = ADAPTER_REGISTRY[framework]
-<<<<<<< HEAD
     return adapter_class(config, data)
-=======
-    return adapter_class(config or {})
->>>>>>> 51e2507c
 
 
 __all__ = [
